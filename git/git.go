--- conflicted
+++ resolved
@@ -33,7 +33,6 @@
 	return gitDir, nil
 }
 
-<<<<<<< HEAD
 func HasFile(segments ...string) bool {
 	dir, err := Dir()
 	if err != nil {
@@ -75,17 +74,6 @@
 	return
 }
 
-func PullReqMsgFile() (string, error) {
-	gitDir, err := Dir()
-	if err != nil {
-		return "", err
-	}
-
-	return filepath.Join(gitDir, "PULLREQ_EDITMSG"), nil
-}
-
-=======
->>>>>>> 671eb104
 func Editor() (string, error) {
 	output, err := execGitCmd("var", "GIT_EDITOR")
 	if err != nil {
