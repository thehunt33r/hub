--- conflicted
+++ resolved
@@ -115,15 +115,11 @@
 	}
 	repo, result := client.octokit().Repositories(client.requestURL(url)).Create(params)
 	if result.HasError() {
-<<<<<<< HEAD
 		if result.Response == nil || result.Response.StatusCode == 500 {
 			err = fmt.Errorf("Error creating repository: Internal Server Error (HTTP 500)")
 		} else {
 			err = fmt.Errorf("Error creating repository: %v", result.Err)
 		}
-=======
-		err = fmt.Errorf("Error creating repository: %s", result.Err)
->>>>>>> 50234b2c
 	}
 
 	return
